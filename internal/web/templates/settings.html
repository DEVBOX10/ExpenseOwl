<!DOCTYPE html>
<html lang="en">
<head>
    <meta charset="UTF-8">
    <meta name="viewport" content="width=device-width, initial-scale=1.0">
    <link rel="stylesheet" href="/fa.min.css">
    <link rel="stylesheet" href="/style.css">
    <title>ExpenseOwl Settings</title>
</head>
<body>
    <div class="container">
        <header>
            <!-- <h1 align="center">ExpenseOwl</h1> -->
            <div class="nav-bar">
                <a href="/">
                    <img src="/pwa/icon-512.png" alt="ExpenseOwl Logo" height="85" style="vertical-align: middle; margin-right: 20px;">
                </a>
                <a href="/" class="view-button" data-tooltip="Dashboard">
                    <i class="fa-solid fa-chart-pie"></i>
                </a>
                <a href="/table" class="view-button" data-tooltip="Table View">
                    <i class="fa-solid fa-table"></i>
                </a>
                <a href="/settings" class="view-button active" data-tooltip="Settings">
                    <i class="fa-solid fa-gear"></i>
                </a>
            </div>
        </header>

        <!-- Categories Section -->
        <div class="form-container">
            <h2 align="center">Category Settings</h2>
            <div id="categories-manager">
                <div id="categories-list" class="categories-list">
                    <!-- Categories will be populated here -->
                </div>
                <div class="category-input-container">
                    <input type="text" id="newCategory" placeholder="Add new category">
                    <button id="addCategory" class="nav-button">Add</button>
                </div>
                <button id="saveCategories" class="nav-button">Save Categories</button>
                <div id="categoriesMessage" class="form-message"></div>
            </div>
        </div>

        <!-- Currency Section -->
        <div class="form-container">
            <h2 align="center">Currency Settings</h2>
            <div class="currency-selector">
                <select id="currencySelect">
                    <!-- Currencies will be populated here -->
                </select>
                <button id="saveCurrency" class="nav-button">Save Currency</button>
                <div id="currencyMessage" class="form-message"></div>
            </div>
        </div>

<<<<<<< HEAD
        <!-- Start date section -->
        <div class="form-container">
            <h2 align="center">Start date Settings</h2>
            <div class="start-date-manager">
                <input type="number" id="startDate" placeholder="1">
                <button id="saveStartDate" class="nav-button">Save Start date</button>
                <div id="startDateMessage" class="form-message"></div>
            </div>
        </div>

        <!-- Export Section -->
=======
        <!-- Import/Export Section -->
>>>>>>> 6f7a77ce
        <div class="form-container">
            <h2 align="center">Import/Export Data</h2>
            <div class="export-buttons">
                <a href="/export/csv" class="nav-button" download="expenses.csv">
                    <i class="fa-solid fa-file-csv"></i> Export CSV
                </a>
                <a href="/export/json" class="nav-button" download="expenses.json">
                    <i class="fa-solid fa-file-code"></i> Export JSON
                </a>
                <label for="csvFile" class="nav-button">
                    <i class="fa-solid fa-file-csv"></i> Import CSV
                </label>
                <input type="file" id="csvFile" accept=".csv" style="display: none;">
                <label for="jsonFile" class="nav-button">
                    <i class="fa-solid fa-file-code"></i> Import JSON
                </label>
                <input type="file" id="jsonFile" accept=".json" style="display: none;">
            </div>
            <div id="importMessage" class="form-message"></div>
            <div id="importSummary" class="import-summary" style="display: none;"></div>
        </div>
    </div>

    <script>
        const currencySymbols = {
            "usd": "$",    // US Dollar
            "eur": "€",    // Euro
            "gbp": "£",    // British Pound
            "jpy": "¥",    // Japanese Yen
            "cny": "¥",    // Chinese Yuan
            "krw": "₩",    // Korean Won
            "inr": "₹",    // Indian Rupee
            "rub": "₽",    // Russian Ruble
            "brl": "R$",   // Brazilian Real
            "zar": "R",    // South African Rand
            "aed": "AED",  // UAE Dirham
            "aud": "A$",   // Australian Dollar
            "cad": "C$",   // Canadian Dollar
            "chf": "Fr",   // Swiss Franc
            "hkd": "HK$",  // Hong Kong Dollar
            "sgd": "S$",   // Singapore Dollar
            "thb": "฿",    // Thai Baht
            "try": "₺",    // Turkish Lira
            "mxn": "Mex$", // Mexican Peso
            "php": "₱",    // Philippine Peso
            "pln": "zł",   // Polish Złoty
            "sek": "kr",   // Swedish Krona
            "nzd": "NZ$",  // New Zealand Dollar
            "dkk": "kr.",  // Danish Krone
            "idr": "Rp",   // Indonesian Rupiah
            "ils": "₪",    // Israeli New Shekel
            "vnd": "₫",    // Vietnamese Dong
            "myr": "RM",   // Malaysian Ringgit
        };

        let categories = [];
        let currentCurrency = "";
        let currentStartDate = 1;
        let draggedItem = null;

        // Functions to show message
        function showMessage(elementId, message, isSuccess) {
            const messageDiv = document.getElementById(elementId);
            messageDiv.textContent = message;
            messageDiv.className = isSuccess ? 'form-message success' : 'form-message error';
            setTimeout(() => {
                messageDiv.textContent = '';
                messageDiv.className = 'form-message';
            }, 3000);
        }

        // Category functions
        function renderCategories() {
            const list = document.getElementById('categories-list');
            list.innerHTML = '';
            categories.forEach((category, index) => {
                const item = document.createElement('div');
                item.className = 'category-item';
                item.draggable = true;
                item.dataset.index = index;
                item.innerHTML = `
                    <div class="category-handle-area">
                        <span class="drag-handle"><i class="fa-solid fa-grip-lines"></i></span>
                        <span>${category}</span>
                    </div>
                    <button class="delete-button" onclick="removeCategory(${index})">
                        <i class="fa-solid fa-times"></i>
                    </button>
                `;
                
                // Add drag event listeners
                item.addEventListener('dragstart', handleDragStart);
                item.addEventListener('dragover', handleDragOver);
                item.addEventListener('dragleave', handleDragLeave);
                item.addEventListener('dragend', handleDragEnd);
                item.addEventListener('drop', handleDrop);
                
                list.appendChild(item);
            });
        }

        // Drag and drop handlers
        function handleDragStart(e) {
            this.classList.add('dragging');
            draggedItem = this;
            e.dataTransfer.effectAllowed = 'move';
            e.dataTransfer.setData('text/html', this.innerHTML);
            removePlaceholders();
        }

        function handleDragOver(e) {
            e.preventDefault();
            e.dataTransfer.dropEffect = 'move';
            this.classList.add('drag-over');
            if (this === draggedItem) return false;
            // Determine it should go before or after this item
            const rect = this.getBoundingClientRect();
            const clientY = e.clientY;
            const threshold = rect.top + (rect.height / 2);
            const isBefore = clientY < threshold;
            removePlaceholders();
            // Add a placeholder before or after this item
            const placeholder = document.createElement('div');
            placeholder.className = 'placeholder';
            if (isBefore) {
                this.parentNode.insertBefore(placeholder, this);
            } else {
                this.parentNode.insertBefore(placeholder, this.nextSibling);
            }
            return false;
        }

        function handleDragLeave(e) {
            this.classList.remove('drag-over');
        }

        function handleDragEnd(e) {
            this.classList.remove('dragging');
            document.querySelectorAll('.category-item').forEach(item => {
                item.classList.remove('drag-over');
            });
            removePlaceholders();
        }
        
        function removePlaceholders() {
            document.querySelectorAll('.placeholder').forEach(placeholder => {
                placeholder.remove();
            });
        }

        function handleDrop(e) {
            e.stopPropagation();
            e.preventDefault();
            removePlaceholders();
            // Don't do anything if dropping on the same item
            if (draggedItem !== this) {
                const rect = this.getBoundingClientRect();
                const clientY = e.clientY;
                const threshold = rect.top + (rect.height / 2);
                const isBefore = clientY < threshold;
                
                const fromIndex = parseInt(draggedItem.dataset.index);
                let toIndex = parseInt(this.dataset.index);
                
                if (!isBefore && fromIndex < toIndex) {
                    toIndex = toIndex; // Insert after
                } else if (isBefore && fromIndex > toIndex) {
                    toIndex = toIndex; // Insert before
                } else if (isBefore && fromIndex < toIndex) {
                    toIndex = toIndex - 1; // Adjust for removal of dragged item
                } else if (!isBefore && fromIndex > toIndex) {
                    toIndex = toIndex + 1; // Insert after, adjust for position
                }
                
                const movedItem = categories[fromIndex];
                categories.splice(fromIndex, 1);
                categories.splice(toIndex, 0, movedItem);
                renderCategories();
            }
            return false;
        }

        function addCategory() {
            const input = document.getElementById('newCategory');
            const category = input.value.trim();
            if (category && !categories.includes(category)) {
                categories.push(category);
                renderCategories();
                input.value = '';
            } else if (categories.includes(category)) {
                showMessage('categoriesMessage', 'Category already exists', false);
            }
        }

        function removeCategory(index) {
            categories.splice(index, 1);
            renderCategories();
        }

        async function saveCategories() {
            if (categories.length === 0) {
                showMessage('categoriesMessage', 'At least one category is required', false);
                return;
            }
            try {
                const response = await fetch('/categories/edit', {
                    method: 'PUT',
                    headers: {
                        'Content-Type': 'application/json',
                    },
                    body: JSON.stringify(categories)
                });   
                if (response.ok) {
                    showMessage('categoriesMessage', 'Categories saved successfully', true);
                } else {
                    showMessage('categoriesMessage', 'Failed to save categories', false);
                }
            } catch (error) {
                console.error('Error saving categories:', error);
                showMessage('categoriesMessage', 'Error saving categories', false);
            }
        }

        // Currency functions
        function populateCurrencySelect() {
            const select = document.getElementById('currencySelect');
            select.innerHTML = '';
            for (const [code, symbol] of Object.entries(currencySymbols)) {
                const option = document.createElement('option');
                option.value = code;
                option.textContent = `${code.toUpperCase()} (${symbol})`;
                if (symbol === currentCurrency) {
                    option.selected = true;
                }
                select.appendChild(option);
            }
        }
        
        async function saveCurrency() {
            const currencyCode = document.getElementById('currencySelect').value;
            try {
                const response = await fetch('/currency', {
                    method: 'PUT',
                    headers: {
                        'Content-Type': 'application/json',
                    },
                    body: JSON.stringify(currencyCode)
                });
                if (response.ok) {
                    showMessage('currencyMessage', 'Currency saved successfully', true);
                    currentCurrency = currencySymbols[currencyCode];
                } else {
                    showMessage('currencyMessage', 'Failed to save currency', false);
                }
            } catch (error) {
                console.error('Error saving currency:', error);
                showMessage('currencyMessage', 'Error saving currency', false);
            }
        }

        // Start date functions
        function populateStartDateInput() {
            const input = document.getElementById("startDate");
            input.value = currentStartDate;
        }

        async function saveStartDate() {
            const startDate = document.getElementById("startDate").value;
            try {
                const response = await fetch('/startdate', {
                    method: 'PUT',
                    headers: {
                        'Content-Type': 'application/json',
                    },
                    body: startDate
                });
                if (response.ok) {
                    showMessage('startDateMessage', 'Start date saved successfully', true);
                } else {
                    showMessage('startDateMessage', 'Failed to save start date', false);
                }
            } catch (error) {
                console.error('Error saving start date:', error);
                showMessage('startDateMessage', 'Error saving start date', false);
            }
        }

        // Initialize the page
        async function initialize() {
            try {
                const response = await fetch('/categories');
                if (!response.ok) {
                    throw new Error('Failed to fetch configuration');
                }
                const config = await response.json();
                categories = [...config.categories];
                currentCurrency = config.currency;
                currentStartDate = config.startDate;
                let currentCurrencyCode = "usd"; // Default
                for (const [code, symbol] of Object.entries(currencySymbols)) {
                    if (symbol === currentCurrency) {
                        currentCurrencyCode = code;
                        break;
                    }
                }
                renderCategories();
                populateCurrencySelect();
                populateStartDateInput();
            } catch (error) {
                console.error('Failed to initialize settings:', error);
                showMessage('categoriesMessage', 'Failed to load settings', false);
            }
        }

        // Import functions
        async function handleFileUpload(e) {
            const fileInput = e.target;
            const file = fileInput.files[0];
            if (!file) return;
            const fileType = fileInput.id === 'csvFile' ? 'csv' : 'json';
            const formData = new FormData();
            formData.append('file', file);

            try {
                // Show loading message
                const importMessageDiv = document.getElementById('importMessage');
                importMessageDiv.textContent = `Uploading ${fileType.toUpperCase()} file...`;
                importMessageDiv.className = 'form-message';
                const response = await fetch(`/import/${fileType}`, {
                    method: 'POST',
                    body: formData
                });
                if (!response.ok) {
                    const errorData = await response.json();
                    throw new Error(errorData.error || `Failed to import ${fileType.toUpperCase()} file`);
                }

                const result = await response.json();
                importMessageDiv.textContent = `Successfully imported ${result.imported} expenses!`;
                importMessageDiv.className = 'form-message success';
                const summaryDiv = document.getElementById('importSummary');
                summaryDiv.style.display = 'block';
                summaryDiv.innerHTML = `
                    <div><strong>Total processed:</strong> ${result.total_processed}</div>
                    <div><strong>Successfully imported:</strong> ${result.imported}</div>
                    <div><strong>Skipped:</strong> ${result.skipped}</div>
                `;
                
                if (result.new_categories && result.new_categories.length > 0) {
                    summaryDiv.innerHTML += `
                        <div><strong>New categories added (refreshing in ~4 seconds):</strong> ${result.new_categories.join(', ')}</div>
                    `;
                    // Refresh needed to show new categories
                    setTimeout(() => {
                        window.location.reload();
                    }, 4000);
                } else {
                    setTimeout(() => {
                        importMessageDiv.textContent = '';
                        importMessageDiv.className = 'form-message';
                        summaryDiv.style.display = 'none';
                    }, 4000);
                }
                fileInput.value = '';
            } catch (error) {
                console.error(`Error importing ${fileType} file:`, error);
                const importMessageDiv = document.getElementById('importMessage');
                importMessageDiv.textContent = `Error: ${error.message}`;
                importMessageDiv.className = 'form-message error';
                fileInput.value = '';
            }
        }

        // Event listeners
        document.getElementById('addCategory').addEventListener('click', addCategory);
        document.getElementById('saveCategories').addEventListener('click', saveCategories);
        document.getElementById('saveCurrency').addEventListener('click', saveCurrency);
<<<<<<< HEAD
        document.getElementById('saveStartDate').addEventListener('click', saveStartDate);
=======
        document.getElementById('csvFile').addEventListener('change', handleFileUpload);
        document.getElementById('jsonFile').addEventListener('change', handleFileUpload);
>>>>>>> 6f7a77ce
        document.getElementById('newCategory').addEventListener('keypress', (e) => {
            if (e.key === 'Enter') {
                addCategory();
            }
        });

        // Initialize on load
        document.addEventListener('DOMContentLoaded', initialize);
        window.removeCategory = removeCategory;
    </script>
</body>
</html><|MERGE_RESOLUTION|>--- conflicted
+++ resolved
@@ -55,7 +55,6 @@
             </div>
         </div>
 
-<<<<<<< HEAD
         <!-- Start date section -->
         <div class="form-container">
             <h2 align="center">Start date Settings</h2>
@@ -66,10 +65,7 @@
             </div>
         </div>
 
-        <!-- Export Section -->
-=======
         <!-- Import/Export Section -->
->>>>>>> 6f7a77ce
         <div class="form-container">
             <h2 align="center">Import/Export Data</h2>
             <div class="export-buttons">
@@ -417,7 +413,7 @@
                     <div><strong>Successfully imported:</strong> ${result.imported}</div>
                     <div><strong>Skipped:</strong> ${result.skipped}</div>
                 `;
-                
+
                 if (result.new_categories && result.new_categories.length > 0) {
                     summaryDiv.innerHTML += `
                         <div><strong>New categories added (refreshing in ~4 seconds):</strong> ${result.new_categories.join(', ')}</div>
@@ -447,12 +443,9 @@
         document.getElementById('addCategory').addEventListener('click', addCategory);
         document.getElementById('saveCategories').addEventListener('click', saveCategories);
         document.getElementById('saveCurrency').addEventListener('click', saveCurrency);
-<<<<<<< HEAD
         document.getElementById('saveStartDate').addEventListener('click', saveStartDate);
-=======
         document.getElementById('csvFile').addEventListener('change', handleFileUpload);
         document.getElementById('jsonFile').addEventListener('change', handleFileUpload);
->>>>>>> 6f7a77ce
         document.getElementById('newCategory').addEventListener('keypress', (e) => {
             if (e.key === 'Enter') {
                 addCategory();
